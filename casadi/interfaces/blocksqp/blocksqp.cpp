--- conflicted
+++ resolved
@@ -292,10 +292,7 @@
     kappa_w_minus_ = 0.333;
     kappa_w_plus_ = 8.0;
     kappabar_w_plus_ = 100.0;
-<<<<<<< HEAD
-=======
     print_maxit_reached_ = true;
->>>>>>> b255e398
     qp_init_ = true;
 
     // Read user options
@@ -578,7 +575,7 @@
     alloc_res(nblocks_*n_hess, true);
     alloc_w(n_hess*nnz_H_, true);
     alloc_iw(nnz_H_ + (nx_+1) + nx_, true); // hessIndRow
-    
+
     alloc_w(exact_hess_lag_sp_.nnz(), true); // exact_hess_lag
   }
 
@@ -771,7 +768,7 @@
       /// Evaluate all functions and gradients for xk_0
       (void)evaluate(m, &m->obj, m->gk, m->grad_fk, m->jac_g);
       m->nDerCalls++;
-      
+
       /// Check if converged
       hasConverged = calcOptTol(m);
       if (print_iteration_) printProgress(m);
@@ -920,7 +917,7 @@
 
       /// Check if converged
       hasConverged = calcOptTol(m);
-    
+
       /// Print one line of output for the current iteration
       if (print_iteration_) printProgress(m);
       updateStats(m);
@@ -929,7 +926,7 @@
         m->itCount++;
         return 0; //Convergence achieved!
       }
-    
+
       /// Calculate difference of old and new Lagrange gradient:
       // gamma = -gamma + dL(xi_k+1, lambda_k+1)
       calcLagrangeGradient(m, m->gamma, 1);
@@ -1468,7 +1465,7 @@
       else
         in_x0.push_back( 0.0 );
     }
-    
+
     // Add current iterate xk to parameter p
     vector<double> in_p(m->p,m->p+np_);
     vector<double> in_p2(m->xk,m->xk+nx_);
@@ -1560,11 +1557,11 @@
       // One iteration for minimum norm NLP
       if(it > 0)
         ret = bp->run(m2,1,warmStart);
-       
+
       // If restMethod yields error, stop restoration phase
       if( ret == -1 )
         break;
-    
+
       // Get new xi from the restoration phase
       for( i=0; i<nx_; i++ )
         m->trial_xk[i] = m2->xk[i];
@@ -2103,7 +2100,7 @@
     m->averageSizingFactor /= nBlocks;
   }
 
-  
+
   void Blocksqp::
   calcHessianUpdateExact(BlocksqpMemory* m) const {
     // compute exact hessian
@@ -2143,14 +2140,14 @@
       cout << "block " << k << ": " << vector<double>(m->hess[k],m->hess[k]+dim_[k]*dim_[k]) << endl;
     }
     */
-    
-    // Prepare to compute fallback update as well 
+
+    // Prepare to compute fallback update as well
     m->hess = m->hess2;
     if(fallback_update_ == 2 && !hess_lim_mem_)
         calcHessianUpdate(m, fallback_update_, fallback_scaling_);
     else if (fallback_update_ == 0)
         calcInitialHessian(m);  // Set fallback as Identity
-      
+
     // Reset pointer
     m->hess = m->hess1;
 ;  }
@@ -2345,12 +2342,12 @@
         if(m->delta_w > deltabar_w_max_)
           m->hess = m->hess2;
         else {
-          // add scaled Identity delta_w*I 
+          // add scaled Identity delta_w*I
           for (int b=0; b<nblocks_; b++) {
             int dim = dim_[b];
             for(int i=0; i<dim; i++)
               m->hess[b][i+i*dim] += m->delta_w;
-          } 
+          }
         }
       }
       else
@@ -2431,7 +2428,7 @@
           if(conv_strategy_==1 && l<maxQP-1 && m->delta_w <= deltabar_w_max_)
             scalar += m->delta_w; // save scalars for restoring Hessian
         }
-        
+
         if (l == maxQP-1) {
           // Enable inertia correction for supposedly convex QPs, just in case
           opts.enableInertiaCorrection = qpOASES::BT_TRUE;
@@ -2484,12 +2481,12 @@
                 }
               }
 
-            if (ret == qpOASES::SUCCESSFUL_RETURN) { 
+            if (ret == qpOASES::SUCCESSFUL_RETURN) {
               // QP was solved successfully and curvature is positive after removing bounds
                 m->qpIterations = maxIt + 1;
                 m->delta_w_last = m->delta_w; // safe successful scaling factor
                 break; // Success!
-              } else { 
+              } else {
               // QP solution is rejected, save statistics
                 if (ret == qpOASES::RET_SETUP_AUXILIARYQP_FAILED)
                   m->qpIterations2++;
@@ -2524,7 +2521,7 @@
 
     // Point Hessian again to the first Hessian
     m->hess = m->hess1;
-    
+
     /* Restore Hessian if scaled Identities were added */
     if(conv_strategy_ == 1){
       for (int b=0; b<nblocks_; b++) {
@@ -2533,7 +2530,7 @@
             m->hess1[b][i+i*dim] -= scalar;
       }
     }
-    
+
     /* For full-memory Hessian: Restore fallback Hessian if convex combinations
      * were used during the loop */
     if (!hess_lim_mem_ && !fallback_update_ != 0 && conv_strategy_ == 0 && maxQP > 2 && matricesChanged && l>0 && l<maxQP-1) { // if l=0 or l>=maxQP-1, then fallback Hessian is restored already
