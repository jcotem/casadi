--- conflicted
+++ resolved
@@ -36,12 +36,9 @@
 #ifndef NOMINMAX
 #define NOMINMAX
 #endif
-<<<<<<< HEAD
-=======
 #ifndef _WIN32_WINNT
 #define _WIN32_WINNT 0x0502
 #endif
->>>>>>> 16b92dfe
 #include <windows.h>
 #else // _WIN32
 #include <dlfcn.h>
@@ -66,8 +63,6 @@
     casadi_assert_message(t!=0, "Static function not implemented for plugin");
     return t;
   }
-
-  CASADI_EXPORT std::vector<std::string> getPluginSearchPaths();
 
   /** \brief Interface for accessing input and output data structures
       \author Joel Andersson
@@ -171,7 +166,8 @@
     // Load the dll
     std::string regName = "casadi_register_" + Derived::infix_ + "_" + pname;
 
-    std::vector<std::string> search_paths = getPluginSearchPaths();
+    // Build up search paths;
+    std::vector<std::string> search_paths;
 
     #ifdef _WIN32
     char pathsep = ';';
@@ -181,8 +177,6 @@
     const std::string filesep("/");
     #endif
 
-<<<<<<< HEAD
-=======
     // Search path: global casadipath option
     std::stringstream casadipaths(GlobalOptions::getCasadiPath());
     std::string casadipath;
@@ -214,7 +208,6 @@
     // Search path : current directory
     search_paths.push_back(".");
 
->>>>>>> 16b92dfe
     // Prepare error string
     std::stringstream errors;
     errors << "PluginInterface::loadPlugin: Cannot load shared library '"
