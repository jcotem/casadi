--- conflicted
+++ resolved
@@ -2393,11 +2393,8 @@
     // Make sure number of nonzeros are consistent
     casadi_int nnz = colind[size2], y_nnz = y_colind[y_size2];
     if (nnz!=n*y_nnz) return false;
-<<<<<<< HEAD
-=======
     // Quick return if dense
     if (y_nnz==y_size1*y_size2) return true;
->>>>>>> 47c5d068
     // Offset
     casadi_int offset = 0;
     // Skip the initial zero
