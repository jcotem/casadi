/*
 *    This file is part of CasADi.
 *
 *    CasADi -- A symbolic framework for dynamic optimization.
 *    Copyright (C) 2010-2014 Joel Andersson, Joris Gillis, Moritz Diehl,
 *                            K.U. Leuven. All rights reserved.
 *    Copyright (C) 2011-2014 Greg Horn
 *
 *    CasADi is free software; you can redistribute it and/or
 *    modify it under the terms of the GNU Lesser General Public
 *    License as published by the Free Software Foundation; either
 *    version 3 of the License, or (at your option) any later version.
 *
 *    CasADi is distributed in the hope that it will be useful,
 *    but WITHOUT ANY WARRANTY; without even the implied warranty of
 *    MERCHANTABILITY or FITNESS FOR A PARTICULAR PURPOSE.  See the GNU
 *    Lesser General Public License for more details.
 *
 *    You should have received a copy of the GNU Lesser General Public
 *    License along with CasADi; if not, write to the Free Software
 *    Foundation, Inc., 51 Franklin Street, Fifth Floor, Boston, MA  02110-1301  USA
 *
 */


#ifndef CASADI_CASADI_RUNTIME_HPP
#define CASADI_CASADI_RUNTIME_HPP

#include "../calculus.hpp"

#define CASADI_PREFIX(ID) casadi_##ID
#define CASADI_CAST(TYPE, ARG) static_cast<TYPE>(ARG)

/// \cond INTERNAL
namespace casadi {
  /// COPY: y <-x
  template<typename T1>
  void casadi_copy(const T1* x, casadi_int n, T1* y);

  /// SWAP: x <-> y
  template<typename T1>
  void casadi_swap(casadi_int n, T1* x, casadi_int inc_x, T1* y, casadi_int inc_y);

  /// Sparse copy: y <- x, w work vector (length >= number of rows)
  template<typename T1>
  void casadi_project(const T1* x, const casadi_int* sp_x, T1* y, const casadi_int* sp_y, T1* w);

  /// Convert sparse to dense
  template<typename T1, typename T2>
  void casadi_densify(const T1* x, const casadi_int* sp_x, T2* y, casadi_int tr);

  /// Convert dense to sparse
  template<typename T1, typename T2>
  void casadi_sparsify(const T1* x, T2* y, const casadi_int* sp_y, casadi_int tr);

  /// SCAL: x <- alpha*x
  template<typename T1>
  void casadi_scal(casadi_int n, T1 alpha, T1* x);

  /// AXPY: y <- a*x + y
  template<typename T1>
  void casadi_axpy(casadi_int n, T1 alpha, const T1* x, T1* y);

  /// Inner product
  template<typename T1>
  T1 casadi_dot(casadi_int n, const T1* x, const T1* y);

  /// Largest bound violation
  template<typename T1>
  T1 casadi_max_viol(casadi_int n, const T1* x, const T1* lb, const T1* ub);

  /// Sum of bound violations
  template<typename T1>
  T1 casadi_sum_viol(casadi_int n, const T1* x, const T1* lb, const T1* ub);

  /// IAMAX: index corresponding to the entry with the largest absolute value
  template<typename T1>
  casadi_int casadi_iamax(casadi_int n, const T1* x, casadi_int inc_x);

  /// FILL: x <- alpha
  template<typename T1>
  void casadi_fill(T1* x, casadi_int n, T1 alpha);

  /// Sparse matrix-matrix multiplication: z <- z + x*y
  template<typename T1>
  void casadi_mtimes(const T1* x, const casadi_int* sp_x, const T1* y, const casadi_int* sp_y,
                             T1* z, const casadi_int* sp_z, T1* w, casadi_int tr);

  /// Sparse matrix-vector multiplication: z <- z + x*y
  template<typename T1>
  void casadi_mv(const T1* x, const casadi_int* sp_x, const T1* y, T1* z, casadi_int tr);

  /// TRANS: y <- trans(x) , w work vector (length >= rows x)
  template<typename T1>
  void casadi_trans(const T1* x, const casadi_int* sp_x, T1* y, const casadi_int* sp_y,
                    casadi_int* tmp);

  /// NORM_1: ||x||_1 -> return
  template<typename T1>
  T1 casadi_norm_1(casadi_int n, const T1* x);

  /// NORM_2: ||x||_2 -> return
  template<typename T1>
  T1 casadi_norm_2(casadi_int n, const T1* x);

  /** Inf-norm of a vector *
      Returns the largest element in absolute value
   */
  template<typename T1>
  T1 casadi_norm_inf(casadi_int n, const T1* x);

  /** Inf-norm of a Matrix-matrix product,*
   * \param dwork  A real work vector that you must allocate
   *               Minimum size: y.size1()
   * \param iwork  A integer work vector that you must allocate
   *               Minimum size: y.size1()+x.size2()+1
   */
  template<typename T1>
  T1 casadi_norm_inf_mul(const T1* x, const casadi_int* sp_x, const T1* y, const casadi_int* sp_y,
                             T1* dwork, casadi_int* iwork);

  /** Calculates dot(x, mul(A, y)) */
  template<typename T1>
  T1 casadi_bilin(const T1* A, const casadi_int* sp_A, const T1* x, const T1* y);

  /// Adds a multiple alpha/2 of the outer product mul(x, trans(x)) to A
  template<typename T1>
  void casadi_rank1(T1* A, const casadi_int* sp_A, T1 alpha, const T1* x);

  /// Get the nonzeros for the upper triangular half
  template<typename T1>
  void casadi_getu(const T1* x, const casadi_int* sp_x, T1* v);

  /// Evaluate a polynomial
  template<typename T1>
  T1 casadi_polyval(const T1* p, casadi_int n, T1 x);

  // Loop over corners of a hypercube
  casadi_int casadi_flip(casadi_int* corner, casadi_int ndim);

  // Find the interval to which a value belongs
  template<typename T1>
  casadi_int casadi_low(T1 x, const double* grid, casadi_int ng, casadi_int lookup_mode);

  // Get weights for the multilinear interpolant
  template<typename T1>
  void casadi_interpn_weights(casadi_int ndim, const T1* grid, const casadi_int* offset,
                                      const T1* x, T1* alpha, casadi_int* index);

  // Get coefficients for the multilinear interpolant
  template<typename T1>
  T1 casadi_interpn_interpolate(casadi_int ndim, const casadi_int* offset, const T1* values,
                                        const T1* alpha, const casadi_int* index,
                                        const casadi_int* corner, T1* coeff);

  // Multilinear interpolant
  template<typename T1>
  T1 casadi_interpn(casadi_int ndim, const T1* grid, const casadi_int* offset, const T1* values,
                            const T1* x, casadi_int* iw, T1* w);

  // Multilinear interpolant - calculate gradient
  template<typename T1>
  void casadi_interpn_grad(T1* grad, casadi_int ndim, const T1* grid, const casadi_int* offset,
                                   const T1* values, const T1* x, casadi_int* iw, T1* w);

  // De boor single basis evaluation
  template<typename T1>
  void casadi_de_boor(T1 x, const T1* knots, casadi_int n_knots, casadi_int degree, T1* boor);

  // De boor nd evaluation
  template<typename T1>
  void casadi_nd_boor_eval(T1* ret, casadi_int n_dims, const T1* knots, const casadi_int* offset,
                            const casadi_int* degree, const casadi_int* strides, const T1* c,
                            casadi_int m,
                            const T1* x, const casadi_int* lookup_mode, casadi_int reverse,
                            casadi_int* iw, T1* w);

  // Alias names
  inline void casadi_copy_s_t(const casadi_int* x, casadi_int n, casadi_int* y) {
    casadi_copy(x, n, y);
  }
  inline void casadi_fill_s_t(casadi_int* x, casadi_int n, casadi_int alpha) {
    casadi_fill(x, n, alpha);
  }

  // Dense matrix multiplication
  #define CASADI_GEMM_NT(M, N, K, A, LDA, B, LDB, C, LDC) \
    for (i=0, rr=C; i<M; ++i) \
      for (j=0; j<N; ++j, ++rr) \
        for (k=0, ss=A+i*LDA, tt=B+j*LDB; k<K; ++k) \
          *rr += *ss++**tt++;

  // Template function implementations
  #include "casadi_copy.hpp"
  #include "casadi_swap.hpp"
  #include "casadi_project.hpp"
  #include "casadi_densify.hpp"
  #include "casadi_sparsify.hpp"
  #include "casadi_scal.hpp"
  #include "casadi_iamax.hpp"
  #include "casadi_axpy.hpp"
  #include "casadi_dot.hpp"
  #include "casadi_fill.hpp"
  #include "casadi_max_viol.hpp"
  #include "casadi_sum_viol.hpp"
  #include "casadi_mtimes.hpp"
  #include "casadi_mv.hpp"
  #include "casadi_trans.hpp"
  #include "casadi_norm_1.hpp"
  #include "casadi_norm_2.hpp"
  #include "casadi_norm_inf.hpp"
  #include "casadi_norm_inf_mul.hpp"
  #include "casadi_bilin.hpp"
  #include "casadi_rank1.hpp"
  #include "casadi_low.hpp"
  #include "casadi_flip.hpp"
  #include "casadi_polyval.hpp"
  #include "casadi_de_boor.hpp"
  #include "casadi_nd_boor_eval.hpp"
  #include "casadi_interpn_weights.hpp"
  #include "casadi_interpn_interpolate.hpp"
  #include "casadi_interpn.hpp"
  #include "casadi_interpn_grad.hpp"
  #include "casadi_mv_dense.hpp"
  #include "casadi_finite_diff.hpp"
  #include "casadi_ldl.hpp"
  #include "casadi_qr.hpp"

  /* \brief Implementation of casadi_qr
   * Code generation not supported due to license restrictions.
   * Cf. CasADi issue #2158
   *
   * Modified version of cs_qr in CSparse
   * Copyright(c) Timothy A. Davis, 2006-2009
   * Licensed as a derivative work under the GNU LGPL
   */
  template<typename T1>
  void casadi_qr(const casadi_int* sp_a, const T1* nz_a, casadi_int* iw, T1* x,
                 const casadi_int* sp_v, T1* nz_v, const casadi_int* sp_r, T1* nz_r, T1* beta,
                 const casadi_int* leftmost, const casadi_int* parent, const casadi_int* pinv) {
    // Extract sparsities
    casadi_int ncol = sp_a[1];
    const casadi_int *colind=sp_a+2, *row=sp_a+2+ncol+1;
    casadi_int nrow_ext = sp_v[0];
    const casadi_int *v_colind=sp_v+2, *v_row=sp_v+2+ncol+1;
    // Work vectors
    casadi_int* s = iw; iw += ncol;
    // Local variables
    casadi_int r, c, k, k1, top, len, k2, r2;
    T1 tau;
    // Clear workspace x
    for (r=0; r<nrow_ext; ++r) x[r] = 0;
    // Clear w to mark nodes
    for (r=0; r<nrow_ext; ++r) iw[r] = -1;
    // Number of nonzeros in v and r
    casadi_int nnz_r=0, nnz_v=0;
    // Compute V and R
    for (c=0; c<ncol; ++c) {
      // V(:, c) starts here
      k1 = nnz_v;
      // Add V(c,c) to pattern of V
      iw[c] = c;
      nnz_v++;
      top = ncol;
      for (k=colind[c]; k<colind[c+1]; ++k) {
        r = leftmost[row[k]]; // r = min(find(A(r,:))
        // Traverse up c
        for (len=0; iw[r]!=c; r=parent[r]) {
          s[len++] = r;
          iw[r] = c;
        }
        while (len>0) s[--top] = s[--len]; // push path on stack
        r = pinv[row[k]]; // r = permuted row of A(:,c)
        x[r] = nz_a[k]; // x(r) = A(:,c)
        if (r>c && iw[r]<c) {
          nnz_v++; // add r to pattern of V(:,c)
          iw[r] = c;
        }
      }
      // For each r in pattern of R(:,c)
      for (k = top; k<ncol; ++k) {
        // R(r,c) is nonzero
        r = s[k];
        // Apply (V(r), beta(r)) to x: x -= v*beta*v'*x
        tau=0;
        for (k2=v_colind[r]; k2<v_colind[r+1]; ++k2) tau += nz_v[k2] * x[v_row[k2]];
        tau *= beta[r];
        for (k2=v_colind[r]; k2<v_colind[r+1]; ++k2) x[v_row[k2]] -= nz_v[k2]*tau;
        nz_r[nnz_r++] = x[r];
        x[r] = 0;
        if (parent[r]==c) {
          for (k2=v_colind[r]; k2<v_colind[r+1]; ++k2) {
            r2 = v_row[k2];
            if (iw[r2]<c) {
              iw[r2] = c;
              nnz_v++;
            }
          }
        }
      }
      // Gather V(:,c) = x
      for (k=k1; k<nnz_v; ++k) {
        nz_v[k] = x[v_row[k]];
        x[v_row[k]] = 0;
      }
      // R(c,c) = norm(x)
      nz_r[nnz_r++] = casadi_house(nz_v + k1, beta + c, nnz_v-k1);
    }
  }

<<<<<<< HEAD
=======
  /* \brief Implementation of casadi_ldl
   * Code generation not supported due to license restrictions.
   * Cf. CasADi issue #2158
   *
   * Modified version of LDL
   * Copyright(c) Timothy A. Davis, 2005-2013
   * Licensed as a derivative work under the GNU LGPL
   */
  template<typename T1>
  void casadi_ldl(const casadi_int* sp_a, const casadi_int* parent, const casadi_int* sp_l,
                   const T1* a, T1* l, T1* d, casadi_int *iw, T1* w) {
    // Extract sparsities
    casadi_int n = sp_a[0];
    const casadi_int *colind = sp_a+2, *row = sp_a+n+3;
    const casadi_int *l_colind = sp_l+2, *l_row = sp_l+n+3;
    // Work vectors
    casadi_int *visited=iw; iw+=n;
    casadi_int *currcol=iw; iw+=n;
    T1* y = w; w+=n;
    // Local variables
    casadi_int r, c, k, k2;
    T1 yr;
    // Keep track of current nonzero for each column of L
    for (c=0; c<n; ++c) currcol[c] = l_colind[c];
    // Compute nonzero pattern of kth row of L
    for (c=0; c<n; ++c) {
      // Not yet visited
      visited[c] = c;
      // Get nonzeros of column c in a dense vector
      y[c]=0; // Make sure y is all-zero until index c
      for (k=colind[c]; k<colind[c+1] && (r=row[k])<=c; ++k) y[r] = a[k];
      // Get D(c,c) and clear Y(c)
      d[c] = y[c];
      y[c] = 0;
      // Loop over matching entries in L(:,c), i.e. L(c,:)
      for (k=colind[c]; k<colind[c+1] && (r=row[k])<c; ++k) {
        while (visited[r]!=c) {
          // Get and clear y(r)
          yr = y[r];
          y[r] = 0;
          for (k2=l_colind[r]; k2<l_colind[r+1]; ++k2) y[l_row[k2]] -= l[k2]*yr;
          // The nonzero entry L(c,r)
          d[c] -= (l[currcol[r]++]=yr/d[r]) * yr;
          visited[r] = c; // mark r as visited
          r=parent[r]; // proceed to parent row
        }
      }
    }
  }

>>>>>>> 97f524ef
} // namespace casadi

/// \endcond

#endif // CASADI_CASADI_RUNTIME_HPP<|MERGE_RESOLUTION|>--- conflicted
+++ resolved
@@ -308,59 +308,6 @@
     }
   }
 
-<<<<<<< HEAD
-=======
-  /* \brief Implementation of casadi_ldl
-   * Code generation not supported due to license restrictions.
-   * Cf. CasADi issue #2158
-   *
-   * Modified version of LDL
-   * Copyright(c) Timothy A. Davis, 2005-2013
-   * Licensed as a derivative work under the GNU LGPL
-   */
-  template<typename T1>
-  void casadi_ldl(const casadi_int* sp_a, const casadi_int* parent, const casadi_int* sp_l,
-                   const T1* a, T1* l, T1* d, casadi_int *iw, T1* w) {
-    // Extract sparsities
-    casadi_int n = sp_a[0];
-    const casadi_int *colind = sp_a+2, *row = sp_a+n+3;
-    const casadi_int *l_colind = sp_l+2, *l_row = sp_l+n+3;
-    // Work vectors
-    casadi_int *visited=iw; iw+=n;
-    casadi_int *currcol=iw; iw+=n;
-    T1* y = w; w+=n;
-    // Local variables
-    casadi_int r, c, k, k2;
-    T1 yr;
-    // Keep track of current nonzero for each column of L
-    for (c=0; c<n; ++c) currcol[c] = l_colind[c];
-    // Compute nonzero pattern of kth row of L
-    for (c=0; c<n; ++c) {
-      // Not yet visited
-      visited[c] = c;
-      // Get nonzeros of column c in a dense vector
-      y[c]=0; // Make sure y is all-zero until index c
-      for (k=colind[c]; k<colind[c+1] && (r=row[k])<=c; ++k) y[r] = a[k];
-      // Get D(c,c) and clear Y(c)
-      d[c] = y[c];
-      y[c] = 0;
-      // Loop over matching entries in L(:,c), i.e. L(c,:)
-      for (k=colind[c]; k<colind[c+1] && (r=row[k])<c; ++k) {
-        while (visited[r]!=c) {
-          // Get and clear y(r)
-          yr = y[r];
-          y[r] = 0;
-          for (k2=l_colind[r]; k2<l_colind[r+1]; ++k2) y[l_row[k2]] -= l[k2]*yr;
-          // The nonzero entry L(c,r)
-          d[c] -= (l[currcol[r]++]=yr/d[r]) * yr;
-          visited[r] = c; // mark r as visited
-          r=parent[r]; // proceed to parent row
-        }
-      }
-    }
-  }
-
->>>>>>> 97f524ef
 } // namespace casadi
 
 /// \endcond
