%{
#include "casadi/matrix/crs_sparsity.hpp"
#include "casadi/matrix/matrix.hpp"
#include "casadi/sx/sx.hpp"
#include "casadi/sx/sx_tools.hpp"
%}

%include "typemaps.i"
%include "casadi/matrix/crs_sparsity.hpp"
%include "casadi/matrix/matrix.hpp"
%include "casadi/sx/sx.hpp"

%extend std::vector<CasADi::SX>{
  std::string __repr__(){ return CasADi::getRepresentation(*$self); }
  std::string __str__(){ return CasADi::getDescription(*$self); }
};

<<<<<<< HEAD
%extend SXMatrix {
std::string __str__()  { return $self->getRepresentation(); }
std::string __repr__() { return $self->getRepresentation(); }

// Matrix product (quick fix)
SXMatrix dot(const SXMatrix &y){ return prod(*$self,y); }

// Get and set elements
SX __getitem__(int i){ return $self->getElement(i);}
SX __getitem__(const std::vector<int> &I ){ if(I.size()!=2) throw CasADi::CasadiException("__getitem__: not 2D"); return $self->getElement(I[0],I[1]);}



SXMatrix __getitem__(const std::vector<PyObject*> &I ) {
      if(I.size()!=2) throw CasADi::CasadiException("__getitem__(vector<PyObject*>): not 2D");
      int  	i[2]; // numpy - style:  i:n:k
		  int  	n[2];
		  int  	k[2];
		  
		  int s[2]={(*$self).size1(),(*$self).size2()};
		  
		  for (int j=0;j<2;j++) {
		    PyObject *q = I[j];
        if( PySlice_Check(q) ) {
          PySliceObject* slice=(PySliceObject*) q;
          if (slice->start==Py_None) {i[j]=0; } else {i[j]=PyInt_AsLong(slice->start);}
          if (slice->stop==Py_None)  {n[j]=s[j];} else {n[j]=PyInt_AsLong(slice->stop);}
          if (slice->step==Py_None)  {k[j]=1; } else {k[j]=PyInt_AsLong(slice->step);}
          if (i[j]<0)
            i[j]+=s[j];
          if (n[j]<0)
            n[j]+=s[j];
        } else if (PyInt_Check(q)) {
          i[j]=PyInt_AsLong(q);
          if (i[j]<0)
            i[j]+=s[j];
          n[j]=i[j]+1;
          k[j]=1;
        } else {
          SWIG_Error(SWIG_TypeError, "__getitem__: Slice or int expected");
        }

		  }
		  
		  CasADi::SXMatrix res;
      getSub(res,*$self,i[0],i[1],n[0]-i[0],n[1]-i[1],k[0],k[1]);
      return res;
}

#define SETTERS(T) \
void __setitem__(int i, T el){ $self->getElementRef(i) = el;}\
void __setitem__(const std::vector<int> &I, T el){ if(I.size()!=2) throw CasADi::CasadiException("__setitem__: not 2D"); $self->getElementRef(I[0],I[1]) = el;}
SETTERS(const SX&)
SETTERS(double)
#undef SETTERS

binops(SXMatrix, const SX&)
binops(SXMatrix, const SXMatrix&)
binops(SXMatrix, double)
binops(SXMatrix, const std::vector<SX>&)

// all unary operations
#define unops(T) \
T __neg__(){ return - *$self;}\
T exp(){ return std::exp(*$self);}\
T log(){ return std::log(*$self);}\
T sqrt(){ return std::sqrt(*$self);}\
T sin(){ return std::sin(*$self);}\
T cos(){ return std::cos(*$self);}\
T tan(){ return std::tan(*$self);}\
T arcsin(){ return std::asin(*$self);}\
T arccos(){ return std::acos(*$self);}\
T arctan(){ return std::atan(*$self);}\
T floor(){ return std::floor(*$self);}\
T ceil(){ return std::ceil(*$self);}\
T fabs(){ return std::fabs(*$self);}\
T erf(){ return std::erf(*$self);}
unops(SXMatrix)
=======
%extend std::vector<CasADi::Matrix< CasADi::SX> >{
  std::string __repr__(){ return CasADi::getRepresentation(*$self); }
  std::string __str__(){ return CasADi::getDescription(*$self); }
};
>>>>>>> 70136d96

%extend std::vector<std::vector< CasADi::SX> >{
  std::string __repr__(){ return CasADi::getRepresentation(*$self); }
  std::string __str__(){ return CasADi::getDescription(*$self); }
};

namespace CasADi {
  %extend Matrix<double> {
    %pythoncode %{
    def toArray(self):
      import numpy as n
      r = n.array((),dtype=float)
      r.resize(self.size1(),self.size2())
      for i in range(self.size1()):  # loop over rows
        for el in range(self.rowind(i),self.rowind(i+1)): # loop over the non-zero elements
          j=self.col(el)  # column
          r[i,j] = self[el] # add the non-zero element

      return r
    %}
        
    %pythoncode %{
    def toMatrix(self):
      import numpy as n
      return n.matrix(self.toArray())
    %}
    
    %pythoncode %{
    def __getitem__(self,s):
      if isinstance(s,tuple) and len(s)==2:
        s = list(s)
        for k in range(2):
          if isinstance(s[k],slice):
            J = s[k].indices(self.size1())
            s[k] = range(J[0],J[1],J[2])
          elif isinstance(s[k],int):
            s[k] = [s[k]]
      return self.getitem(s)
    %}
    
    %pythoncode %{
    def __setitem__(self,s,val):
      if isinstance(s,tuple) and len(s)==2:
        s = list(s)
        for k in range(2):
          if isinstance(s[k],slice):
            J = s[k].indices(self.size1())
            s[k] = range(J[0],J[1],J[2])
          elif isinstance(s[k],int):
            s[k] = [s[k]]
      self.setitem(s,val)
    %}

  };

%extend Matrix<SX>{
    // The constructor has to be added since SX::operator Matrix<SX does not work
    // Matrix<SX>(const SX&){ *$self
    
    // These methods must be added since the implicit type cast does not work
    Matrix<SX> __pow__ (double b) const{ return $self->__pow__(CasADi::Matrix<CasADi::SX>(b));}
    Matrix<SX> __rpow__(double b) const{ return CasADi::Matrix<CasADi::SX>(b).__pow__(*$self);}
    Matrix<SX> __add__ (double b) const{ return *$self + CasADi::Matrix<CasADi::SX>(b);}
    Matrix<SX> __radd__(double b) const{ return CasADi::Matrix<CasADi::SX>(b) + *$self;}
    Matrix<SX> __sub__ (double b) const{ return *$self - CasADi::Matrix<CasADi::SX>(b);}
    Matrix<SX> __rsub__(double b) const{ return CasADi::Matrix<CasADi::SX>(b) - *$self;}
    Matrix<SX> __mul__ (double b) const{ return *$self * CasADi::Matrix<CasADi::SX>(b);}
    Matrix<SX> __rmul__(double b) const{ return CasADi::Matrix<CasADi::SX>(b) * *$self;}
    Matrix<SX> __div__ (double b) const{ return *$self / CasADi::Matrix<CasADi::SX>(b);}
    Matrix<SX> __rdiv__(double b) const{ return CasADi::Matrix<CasADi::SX>(b) / *$self;}

    %pythoncode %{
    def toArray(self):
      import numpy as n
      r = n.array((),dtype=object)
      r.resize(self.size1(),self.size2())
      for i in range(self.size1()):  # loop over rows
        for el in range(self.rowind(i),self.rowind(i+1)): # loop over the non-zero elements
          j=self.col(el)  # column
          r[i,j] = self[el] # add the non-zero element

      return r
    %}
        
    %pythoncode %{
    def toMatrix(self):
      import numpy as n
      return n.matrix(self.toArray())
    %}
    
    %pythoncode %{
    def __getitem__(self,s):
      if isinstance(s,tuple) and len(s)==2:
        s = list(s)
        for k in range(2):
          if isinstance(s[k],slice):
            J = s[k].indices(self.size1())
            s[k] = range(J[0],J[1],J[2])
          elif isinstance(s[k],int):
            s[k] = [s[k]]
      return self.getitem(s)
    %}

    %pythoncode %{
    def __setitem__(self,s,val):
      if isinstance(s,tuple) and len(s)==2:
        s = list(s)
        for k in range(2):
          if isinstance(s[k],slice):
            J = s[k].indices(self.size1())
            s[k] = range(J[0],J[1],J[2])
          elif isinstance(s[k],int):
            s[k] = [s[k]]
      self.setitem(s,val)
    %}
};
} // namespace CasADi


#ifdef WITH_NUMPY
#include <numpy/arrayobject.h>
#endif // WITH_NUMPY

// Template instantiations
%template(vector_PyObject)    std::vector<PyObject*>;<|MERGE_RESOLUTION|>--- conflicted
+++ resolved
@@ -15,91 +15,10 @@
   std::string __str__(){ return CasADi::getDescription(*$self); }
 };
 
-<<<<<<< HEAD
-%extend SXMatrix {
-std::string __str__()  { return $self->getRepresentation(); }
-std::string __repr__() { return $self->getRepresentation(); }
-
-// Matrix product (quick fix)
-SXMatrix dot(const SXMatrix &y){ return prod(*$self,y); }
-
-// Get and set elements
-SX __getitem__(int i){ return $self->getElement(i);}
-SX __getitem__(const std::vector<int> &I ){ if(I.size()!=2) throw CasADi::CasadiException("__getitem__: not 2D"); return $self->getElement(I[0],I[1]);}
-
-
-
-SXMatrix __getitem__(const std::vector<PyObject*> &I ) {
-      if(I.size()!=2) throw CasADi::CasadiException("__getitem__(vector<PyObject*>): not 2D");
-      int  	i[2]; // numpy - style:  i:n:k
-		  int  	n[2];
-		  int  	k[2];
-		  
-		  int s[2]={(*$self).size1(),(*$self).size2()};
-		  
-		  for (int j=0;j<2;j++) {
-		    PyObject *q = I[j];
-        if( PySlice_Check(q) ) {
-          PySliceObject* slice=(PySliceObject*) q;
-          if (slice->start==Py_None) {i[j]=0; } else {i[j]=PyInt_AsLong(slice->start);}
-          if (slice->stop==Py_None)  {n[j]=s[j];} else {n[j]=PyInt_AsLong(slice->stop);}
-          if (slice->step==Py_None)  {k[j]=1; } else {k[j]=PyInt_AsLong(slice->step);}
-          if (i[j]<0)
-            i[j]+=s[j];
-          if (n[j]<0)
-            n[j]+=s[j];
-        } else if (PyInt_Check(q)) {
-          i[j]=PyInt_AsLong(q);
-          if (i[j]<0)
-            i[j]+=s[j];
-          n[j]=i[j]+1;
-          k[j]=1;
-        } else {
-          SWIG_Error(SWIG_TypeError, "__getitem__: Slice or int expected");
-        }
-
-		  }
-		  
-		  CasADi::SXMatrix res;
-      getSub(res,*$self,i[0],i[1],n[0]-i[0],n[1]-i[1],k[0],k[1]);
-      return res;
-}
-
-#define SETTERS(T) \
-void __setitem__(int i, T el){ $self->getElementRef(i) = el;}\
-void __setitem__(const std::vector<int> &I, T el){ if(I.size()!=2) throw CasADi::CasadiException("__setitem__: not 2D"); $self->getElementRef(I[0],I[1]) = el;}
-SETTERS(const SX&)
-SETTERS(double)
-#undef SETTERS
-
-binops(SXMatrix, const SX&)
-binops(SXMatrix, const SXMatrix&)
-binops(SXMatrix, double)
-binops(SXMatrix, const std::vector<SX>&)
-
-// all unary operations
-#define unops(T) \
-T __neg__(){ return - *$self;}\
-T exp(){ return std::exp(*$self);}\
-T log(){ return std::log(*$self);}\
-T sqrt(){ return std::sqrt(*$self);}\
-T sin(){ return std::sin(*$self);}\
-T cos(){ return std::cos(*$self);}\
-T tan(){ return std::tan(*$self);}\
-T arcsin(){ return std::asin(*$self);}\
-T arccos(){ return std::acos(*$self);}\
-T arctan(){ return std::atan(*$self);}\
-T floor(){ return std::floor(*$self);}\
-T ceil(){ return std::ceil(*$self);}\
-T fabs(){ return std::fabs(*$self);}\
-T erf(){ return std::erf(*$self);}
-unops(SXMatrix)
-=======
 %extend std::vector<CasADi::Matrix< CasADi::SX> >{
   std::string __repr__(){ return CasADi::getRepresentation(*$self); }
   std::string __str__(){ return CasADi::getDescription(*$self); }
 };
->>>>>>> 70136d96
 
 %extend std::vector<std::vector< CasADi::SX> >{
   std::string __repr__(){ return CasADi::getRepresentation(*$self); }
