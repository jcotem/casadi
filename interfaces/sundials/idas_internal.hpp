--- conflicted
+++ resolved
@@ -114,7 +114,6 @@
   // Sundials callback functions
   void res(double t, const double* xz, const double* xzdot, double* rr);
   void ehfun(int error_code, const char *module, const char *function, char *msg);
-<<<<<<< HEAD
   void jtimes(double t, const double *xz, const double *xzdot, const double *rr, const double *v, double *Jv, double cj, double *tmp1, double *tmp2);
   void resS(int Ns, double t, const double* xz, const double* xzdot, const double *resval, N_Vector *xzF, N_Vector* xzdotF, N_Vector *rrF, double *tmp1, double *tmp2, double *tmp3);
   void rhsQ(double t, const double* xz, const double* xzdot, double* qdot);
@@ -123,30 +122,14 @@
   void rhsQB(double t, const double* y, const double* xzdot, const double* xA, const double* xzdotA, double *qdotA);
   void psolve(double t, N_Vector xz, N_Vector xzdot, N_Vector rr, N_Vector rvec, N_Vector zvec, double cj, double delta, N_Vector tmp);
   void psetup(double t, N_Vector xz, N_Vector xzdot, N_Vector rr, double cj, N_Vector tmp1, N_Vector tmp2, N_Vector tmp3);
-  void djac(int Neq, double t, double cj, N_Vector xz, N_Vector xzdot, N_Vector rr, DlsMat Jac, N_Vector tmp1, N_Vector tmp2, N_Vector tmp3);
-  void bjac(int Neq, int mupper, int mlower, double tt, double cj, N_Vector xz, N_Vector xzdot, N_Vector rr, DlsMat Jac, N_Vector tmp1, N_Vector tmp2,N_Vector tmp3);
+  void djac(SUNDIALS_INT Neq, double t, double cj, N_Vector xz, N_Vector xzdot, N_Vector rr, DlsMat Jac, N_Vector tmp1, N_Vector tmp2, N_Vector tmp3);
+  void bjac(SUNDIALS_INT Neq, SUNDIALS_INT mupper, SUNDIALS_INT mlower, double tt, double cj, N_Vector xz, N_Vector xzdot, N_Vector rr, DlsMat Jac, N_Vector tmp1, N_Vector tmp2,N_Vector tmp3);
   void lsetup(IDAMem IDA_mem, N_Vector xzp, N_Vector xzdotp, N_Vector resp, N_Vector vtemp1, N_Vector vtemp2, N_Vector vtemp3);
   void lsolve(IDAMem IDA_mem, N_Vector b, N_Vector weight, N_Vector xzcur, N_Vector xzdotcur, N_Vector rescur);
-=======
-  void jtimes(double t, const double *yz, const double *yp, const double *rr, const double *v, double *Jv, double cj, double *tmp1, double *tmp2);
-  void resS(int Ns, double t, const double* yz, const double* yp, const double *resval, N_Vector *yS, N_Vector* ypS, N_Vector *resvalS, double *tmp1, double *tmp2, double *tmp3);
-  void rhsQ(double t, const double* yz, const double* yp, double* rhsQ);
-  void rhsQS(double t, const double* yz, const double* yp, const double *yzS, const double *ypS, const double* rrQ, double* rhsvalQS, double* tmp1, double* tmp2, double* tmp3);
-  void rhsQS(int Ns, double t, N_Vector yz, N_Vector yp, N_Vector *yzS, N_Vector *ypS, N_Vector rrQ, N_Vector *rhsvalQS, N_Vector tmp1, N_Vector tmp2, N_Vector tmp3);
-  void resB(double t, const double* y, const double* yp, const double* yB, const double* ypB, double* resvalB);
-  void rhsQB(double t, const double* y, const double* yp, const double* yB, const double* ypB, double *rhsvalBQ);
-  void psolve(double t, N_Vector yz, N_Vector yp, N_Vector rr, N_Vector rvec, N_Vector zvec, double cj, double delta, N_Vector tmp);
-  void psetup(double t, N_Vector yz, N_Vector yp, N_Vector rr, double cj, N_Vector tmp1, N_Vector tmp2, N_Vector tmp3);
-  void djac(SUNDIALS_INT Neq, double t, double cj, N_Vector yz, N_Vector yp, N_Vector rr, DlsMat Jac, N_Vector tmp1, N_Vector tmp2, N_Vector tmp3);
-  void bjac(SUNDIALS_INT Neq, SUNDIALS_INT mupper, SUNDIALS_INT mlower, double tt, double cj, N_Vector yz, N_Vector yp, N_Vector rr, DlsMat Jac, N_Vector tmp1, N_Vector tmp2,N_Vector tmp3);
-  void lsetup(IDAMem IDA_mem, N_Vector yzp, N_Vector ypp, N_Vector resp, N_Vector vtemp1, N_Vector vtemp2, N_Vector vtemp3);
-  void lsolve(IDAMem IDA_mem, N_Vector b, N_Vector weight, N_Vector ycur, N_Vector ypcur, N_Vector rescur);
->>>>>>> 44d938d5
 
   // Static wrappers to be passed to Sundials
   static int res_wrapper(double t, N_Vector xz, N_Vector xzdot, N_Vector rr, void *user_data);
   static void ehfun_wrapper(int error_code, const char *module, const char *function, char *msg, void *eh_data);
-<<<<<<< HEAD
   static int jtimes_wrapper(double t, N_Vector xz, N_Vector xzdot, N_Vector rr, N_Vector v, N_Vector Jv, double cj, void *user_data, N_Vector tmp1, N_Vector tmp2);
   static int resS_wrapper(int Ns, double t, N_Vector xz, N_Vector xzdot, N_Vector resval, N_Vector *xzF, N_Vector *xzdotF, N_Vector *resF, void *user_data, N_Vector tmp1, N_Vector tmp2, N_Vector tmp3);
   static int rhsQ_wrapper(double t, N_Vector xz, N_Vector xzdot, N_Vector qdot, void *user_data);
@@ -155,24 +138,10 @@
   static int rhsQB_wrapper(double t, N_Vector y, N_Vector xzdot, N_Vector xA, N_Vector xzdotA, N_Vector qdotA, void *user_dataB);
   static int psolve_wrapper(double t, N_Vector xz, N_Vector xzdot, N_Vector rr, N_Vector rvec, N_Vector zvec, double cj, double delta, void *user_data, N_Vector tmp);
   static int psetup_wrapper(double t, N_Vector xz, N_Vector xzdot, N_Vector rr, double cj, void* user_data, N_Vector tmp1, N_Vector tmp2, N_Vector tmp3);
-  static int djac_wrapper(int Neq, double t, double cj, N_Vector xz, N_Vector xzdot, N_Vector rr, DlsMat Jac, void *user_data, N_Vector tmp1, N_Vector tmp2, N_Vector tmp3);
-  static int bjac_wrapper(int Neq, int mupper, int mlower, double tt, double cj, N_Vector xz, N_Vector xzdot, N_Vector rr, DlsMat Jac, void *user_data, N_Vector tmp1, N_Vector tmp2,N_Vector tmp3);
+  static int djac_wrapper(SUNDIALS_INT Neq, double t, double cj, N_Vector xz, N_Vector xzdot, N_Vector rr, DlsMat Jac, void *user_data, N_Vector tmp1, N_Vector tmp2, N_Vector tmp3);
+  static int bjac_wrapper(SUNDIALS_INT Neq, SUNDIALS_INT mupper, SUNDIALS_INT mlower, double tt, double cj, N_Vector xz, N_Vector xzdot, N_Vector rr, DlsMat Jac, void *user_data, N_Vector tmp1, N_Vector tmp2,N_Vector tmp3);
   static int lsetup_wrapper(IDAMem IDA_mem, N_Vector xz, N_Vector xzdot, N_Vector resp, N_Vector vtemp1, N_Vector vtemp2, N_Vector vtemp3);
   static int lsolve_wrapper(IDAMem IDA_mem, N_Vector b, N_Vector weight, N_Vector ycur, N_Vector xzdotcur, N_Vector rescur);
-=======
-  static int jtimes_wrapper(double t, N_Vector yz, N_Vector yp, N_Vector rr, N_Vector v, N_Vector Jv, double cj, void *user_data, N_Vector tmp1, N_Vector tmp2);
-  static int resS_wrapper(int Ns, double t, N_Vector yz, N_Vector yp, N_Vector resval, N_Vector *yS, N_Vector *ypS, N_Vector *resvalS, void *user_data, N_Vector tmp1, N_Vector tmp2, N_Vector tmp3);
-  static int rhsQ_wrapper(double t, N_Vector yz, N_Vector yp, N_Vector rhsQ, void *user_data);
-  static int rhsQS_wrapper(int Ns, double t, N_Vector yz, N_Vector yp, N_Vector *yzS, N_Vector *ypS, N_Vector rrQ, N_Vector *rhsvalQS, void *user_data, N_Vector tmp1, N_Vector tmp2, N_Vector tmp3);
-  static int resB_wrapper(double t, N_Vector y, N_Vector yp, N_Vector yB, N_Vector ypB, N_Vector resvalB, void *user_dataB);
-  static int rhsQB_wrapper(double t, N_Vector y, N_Vector yp, N_Vector yB, N_Vector ypB, N_Vector rhsvalBQ, void *user_dataB);
-  static int psolve_wrapper(double t, N_Vector yz, N_Vector yp, N_Vector rr, N_Vector rvec, N_Vector zvec, double cj, double delta, void *user_data, N_Vector tmp);
-  static int psetup_wrapper(double t, N_Vector yz, N_Vector yp, N_Vector rr, double cj, void* user_data, N_Vector tmp1, N_Vector tmp2, N_Vector tmp3);
-  static int djac_wrapper(SUNDIALS_INT Neq, double t, double cj, N_Vector yz, N_Vector yp, N_Vector rr, DlsMat Jac, void *user_data, N_Vector tmp1, N_Vector tmp2, N_Vector tmp3);
-  static int bjac_wrapper(SUNDIALS_INT Neq, SUNDIALS_INT mupper, SUNDIALS_INT mlower, double tt, double cj, N_Vector yz, N_Vector yp, N_Vector rr, DlsMat Jac, void *user_data, N_Vector tmp1, N_Vector tmp2,N_Vector tmp3);
-  static int lsetup_wrapper(IDAMem IDA_mem, N_Vector yzp, N_Vector ypp, N_Vector resp, N_Vector vtemp1, N_Vector vtemp2, N_Vector vtemp3);
-  static int lsolve_wrapper(IDAMem IDA_mem, N_Vector b, N_Vector weight, N_Vector ycur, N_Vector ypcur, N_Vector rescur);
->>>>>>> 44d938d5
   
  public:
 
