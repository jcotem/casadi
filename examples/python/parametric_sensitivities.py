#
#     This file is part of CasADi.
# 
#     CasADi -- A symbolic framework for dynamic optimization.
#     Copyright (C) 2010 by Joel Andersson, Moritz Diehl, K.U.Leuven. All rights reserved.
# 
#     CasADi is free software; you can redistribute it and/or
#     modify it under the terms of the GNU Lesser General Public
#     License as published by the Free Software Foundation; either
#     version 3 of the License, or (at your option) any later version.
# 
#     CasADi is distributed in the hope that it will be useful,
#     but WITHOUT ANY WARRANTY; without even the implied warranty of
#     MERCHANTABILITY or FITNESS FOR A PARTICULAR PURPOSE.  See the GNU
#     Lesser General Public License for more details.
# 
#     You should have received a copy of the GNU Lesser General Public
#     License along with CasADi; if not, write to the Free Software
#     Foundation, Inc., 51 Franklin Street, Fifth Floor, Boston, MA  02110-1301  USA
# 
# 
# -*- coding: utf-8 -*-
from casadi import *
import numpy as NP
import matplotlib.pyplot as plt

""" 
Example program demonstrating sensitivity analysis with sIPOPT from CasADi

Test problem (Ganesh & Biegler, A reduced Hessian strategy for sensitivity analysis of optimal flowsheets, AIChE 33, 1987, pp. 282-296)

  min     x1^2 + x2^2 + x3^2
  s.t.    6*x1 + 3&x2 + 2*x3 - pi = 0
          p2*x1 + x2 - x3 - 1 = 0
          x1, x2, x3 >= 0

@author Joel Andersson, K.U. Leuven 2012
"""

# Optimization variables
x = ssym("x",3)
  
 # Parameters
p = ssym("p",2)
  
# Objective
f = x[0]*x[0] + x[1]*x[1] + x[2]*x[2]
  
# Constraints
g = vertcat(( \
       6*x[0] + 3*x[1] + 2*x[2] - p[0],
    p[1]*x[0] +   x[1] -   x[2] -    1))
  
# Augment the parameters to the list of variables
x = vertcat((x,p))
  
# Fix the parameters by additional equations
g = vertcat((g,p))
  
# Original parameter values
p_a  = [5.00,1.00]
  
# Perturbed parameter values
p_b  = [4.50,1.00]

# Initial guess and bounds for the optimization variables
x0  = [0.15, 0.15, 0.00, p_a[0], p_a[1]]
lbx = [0.00, 0.00, 0.00,   -inf,   -inf]
ubx = [ inf,  inf,  inf,    inf,    inf]
  
# Nonlinear bounds
lbg = [0.00, 0.00, p_a[0], p_a[1]]
ubg = [0.00, 0.00, p_a[0], p_a[1]]
    
# Create NLP solver
ffcn = SXFunction([x],[f])
gfcn = SXFunction([x],[g])
solver = IpoptSolver(ffcn,gfcn)
  
# Mark the parameters amongst the constraints (see sIPOPT documentation)
con_integer_md = {}
con_integer_md["sens_init_constr"] = [0,0,1,2]
solver.setOption("con_integer_md",con_integer_md)
  
# Mark the parameters amongst the variables (see sIPOPT documentation)
var_integer_md = {}
var_integer_md["sens_state_1"] = [0,0,0,1,2]
solver.setOption("var_integer_md",var_integer_md)

# Pass the perturbed values (see sIPOPT documentation)
var_numeric_md = {}
var_numeric_md["sens_state_value_1"] = [0,0,0,p_b[0],p_b[1]]
solver.setOption("var_numeric_md",var_numeric_md)
  
# Enable sensitivities
solver.setOption("run_sens","yes")
solver.setOption("n_sens_steps", 1)
  
# Initialize solver
solver.init()
  
# Solve NLP
<<<<<<< HEAD
solver.setInput( x0, "x_init")
solver.setInput(lbx, "lbx")
solver.setInput(ubx, "ubx")
solver.setInput(lbg, "lbg")
solver.setInput(ubg, "ubg")
=======
solver.setInput( x0, NLP_SOLVER_X0)
solver.setInput(lbx, NLP_LBX)
solver.setInput(ubx, NLP_UBX)
solver.setInput(lbg, NLP_LBG)
solver.setInput(ubg, NLP_UBG)
>>>>>>> 2cbaca5f
solver.evaluate()
  
# Print the solution
print "----"
<<<<<<< HEAD
print "Minimal cost " , solver.output("cost")
print "----"

print "Nominal solution"
print "x = " , solver.output("x_opt").data()
=======
print "Minimal cost " , solver.output(NLP_SOLVER_F)
print "----"

print "Nominal solution"
print "x = " , solver.output(NLP_SOLVER_X).data()
>>>>>>> 2cbaca5f
print "----"
  
print "perturbed solution"
var_numeric_md = solver.getStat("var_numeric_md")
print "x = " , var_numeric_md["sens_sol_state_1"]
print "----"
  
print "Dual bound multipliers"
print "z_L = " , var_numeric_md["sens_sol_state_1_z_L"]
print "z_U = " , var_numeric_md["sens_sol_state_1_z_U"]
print "----"
  
print "Constraint multipliers"
con_numeric_md = solver.getStat("con_numeric_md")
print "lambda = " , con_numeric_md["sens_sol_state_1"]
print "----"
  <|MERGE_RESOLUTION|>--- conflicted
+++ resolved
@@ -100,36 +100,20 @@
 solver.init()
   
 # Solve NLP
-<<<<<<< HEAD
-solver.setInput( x0, "x_init")
+solver.setInput( x0, "x0")
 solver.setInput(lbx, "lbx")
 solver.setInput(ubx, "ubx")
 solver.setInput(lbg, "lbg")
 solver.setInput(ubg, "ubg")
-=======
-solver.setInput( x0, NLP_SOLVER_X0)
-solver.setInput(lbx, NLP_LBX)
-solver.setInput(ubx, NLP_UBX)
-solver.setInput(lbg, NLP_LBG)
-solver.setInput(ubg, NLP_UBG)
->>>>>>> 2cbaca5f
 solver.evaluate()
   
 # Print the solution
 print "----"
-<<<<<<< HEAD
-print "Minimal cost " , solver.output("cost")
+print "Minimal cost " , solver.output("f")
 print "----"
 
 print "Nominal solution"
-print "x = " , solver.output("x_opt").data()
-=======
-print "Minimal cost " , solver.output(NLP_SOLVER_F)
-print "----"
-
-print "Nominal solution"
-print "x = " , solver.output(NLP_SOLVER_X).data()
->>>>>>> 2cbaca5f
+print "x = " , solver.output("x").data()
 print "----"
   
 print "perturbed solution"
